--- conflicted
+++ resolved
@@ -35,8 +35,5 @@
 unidecode
 decorator >= 3.3.2 # (version required by Pylons 1.0)
 simplejson >= 2.2.1 # (version required by Pylons 1.0)
-<<<<<<< HEAD
 aniso8601==1.0.0
-=======
 bleach >= 1.4.1
->>>>>>> a1375b19
