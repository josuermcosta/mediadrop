"""Setup the MediaCore application"""
import logging
import os.path
import random
import string

import pylons
import pylons.test
from pylons.i18n import N_
from sqlalchemy.orm import class_mapper
from migrate.versioning.api import (drop_version_control, version_control,
    version, upgrade)
from migrate.versioning.exceptions import DatabaseAlreadyControlledError

from mediacore.config.environment import load_environment
from mediacore.lib.players import (YoutubeFlashPlayer,
    VimeoUniversalEmbedPlayer,GoogleVideoFlashPlayer, BlipTVFlashPlayer,
    HTML5Player, FlowPlayer, JWPlayer, HTML5PlusFlowPlayer, HTML5PlusJWPlayer)
from mediacore.lib.storage import (BlipTVStorage, GoogleVideoStorage,
    LocalFileStorage, RemoteURLStorage, VimeoStorage, YoutubeStorage)
from mediacore.model import (DBSession, metadata, Media, MediaFile, Podcast,
    User, Group, Permission, Tag, Category, Comment, Setting, Author,
    AuthorWithIP, players)

log = logging.getLogger(__name__)
here = os.path.dirname(__file__)

migrate_repository = os.path.join(here, 'migrations')

def setup_app(command, conf, vars):
    """Called by ``paster setup-app``.

    This script is responsible for:

        * Creating the initial database schema and loading default data.
        * Executing any migrations necessary to bring an existing database
          up-to-date. Your data should be safe but, as always, be sure to
          make backups before using this.
        * Re-creating the default database for every run of the test suite.

    XXX: All your data will be lost IF you run the test suite with a
         config file named 'test.ini'. Make sure you have this configured
         to a different database than in your usual deployment.ini or
         development.ini file because all database tables are dropped a
         and recreated every time this script runs.

    XXX: If you are upgrading from MediaCore v0.7.2 or v0.8.0, run whichever
         one of these that applies:
           ``python batch-scripts/upgrade/upgrade_from_v072.py deployment.ini``
           ``python batch-scripts/upgrade/upgrade_from_v080.py deployment.ini``

    XXX: For search to work, we depend on a number of MySQL triggers which
         copy the data from our InnoDB tables to a MyISAM table for its
         fulltext indexing capability. Triggers can only be installed with
         a mysql superuser like root, so you must run the setup_triggers.sql
         script yourself.

    """
    if pylons.test.pylonsapp:
        # NOTE: This extra filename check may be unnecessary, the example it is
        # from did not check for pylons.test.pylonsapp. Leaving it in for now
        # to make it harder for someone to accidentally delete their database.
        filename = os.path.split(conf.filename)[-1]
        if filename == 'test.ini':
            log.info('Dropping existing tables...')
            metadata.drop_all(checkfirst=True)
            drop_version_control(conf.local_conf['sqlalchemy.url'],
                                 migrate_repository)
    else:
        # Don't reload the app if it was loaded under the testing environment
        config = load_environment(conf.global_conf, conf.local_conf)

    # Create the migrate_version table if it doesn't exist.
    # If the table doesn't exist, we assume the schema was just setup
    # by this script and therefore must be the latest version.
    latest_version = version(migrate_repository)
    try:
        version_control(conf.local_conf['sqlalchemy.url'],
                        migrate_repository,
                        version=latest_version)
    except DatabaseAlreadyControlledError:
        log.info('Running any new migrations, if there are any')
        upgrade(conf.local_conf['sqlalchemy.url'],
                migrate_repository,
                version=latest_version)
    else:
        log.info('Initializing new database with version %r' % latest_version)
        metadata.create_all(bind=DBSession.bind, checkfirst=True)
        add_default_data()

    # Save everything, along with the dummy data if applicable
    DBSession.commit()
    log.info('Successfully setup')

def random_string(length):
    return u"".join([random.choice(string.letters+string.digits) for x in range(1, length)])

def add_default_data():
    log.info('Adding default data')

    settings = [
        (u'email_media_uploaded', None),
        (u'email_comment_posted', None),
        (u'email_support_requests', None),
        (u'email_send_from', u'noreply@localhost'),
        (u'wording_user_uploads', N_(u"Upload your media using the form below. We'll review it and get back to you.")),
        (u'wording_additional_notes', None),
        (u'popularity_decay_exponent', u'4'),
        (u'popularity_decay_lifetime', u'36'),
        (u'rich_text_editor', u'tinymce'),
        (u'google_analytics_uacct', u''),
        (u'featured_category', u'1'),
        (u'max_upload_size', u'314572800'),
        (u'ftp_storage', u'false'),
        (u'ftp_server', u'ftp.someserver.com'),
        (u'ftp_user', u'username'),
        (u'ftp_password', u'password'),
        (u'ftp_upload_directory', u'media'),
        (u'ftp_download_url', u'http://www.someserver.com/web/accessible/media/'),
        (u'ftp_upload_integrity_retries', u'10'),
        (u'akismet_key', u''),
        (u'akismet_url', u''),
        (u'req_comment_approval', u'false'),
        (u'use_embed_thumbnails', u'true'),
        (u'api_secret_key_required', u'true'),
        (u'api_secret_key', random_string(20)),
        (u'api_media_max_results', u'50'),
        (u'api_tree_max_depth', u'10'),
<<<<<<< HEAD
        (u'general_site_name', u''),
        (u'general_tag_line', u''),
        (u'sitemaps_display', u'enabled'),
        (u'general_site_title_display_order', u'Prepend'),
=======
        (u'appearance_logo', u'logo.png'),
        (u'appearance_background_image', u''),
        (u'appearance_background_color', u'#fff'),
        (u'appearance_link_color', u'#0f7cb4'),
        (u'appearance_visited_link_color', u'#0f7cb4'),
        (u'appearance_text_color', u'#637084'),
        (u'appearance_navigation_bar_color', u'purple'),
        (u'appearance_heading_color', u'#3f3f3f'),
        (u'appearance_enable_cooliris', u'True'),
        (u'appearance_enable_featured_items', u'True'),
        (u'appearance_enable_podcast_tab', u'True'),
        (u'appearance_enable_user_uploads', u'True'),
        (u'appearance_enable_rich_text', u'True'),
        (u'appearance_display_logo', u'True'),
        (u'appearance_display_background_image', u'True'),
        (u'appearance_custom_css', u''),
        (u'appearance_custom_header_html', u''),
        (u'appearance_custom_footer_html', u'<!--! If you remove this link, '   \
            + 'please consider adding another link somewhere on your site. -->' \
            + '<p>powered by <a href="http://getmediacore.com/"' \
            + '>MediaCore Video Platform</a></p>'),
>>>>>>> ff7c3a47
    ]

    for key, value in settings:
        s = Setting()
        s.key = key
        s.value = value
        DBSession.add(s)

    admin_user = User()
    admin_user.user_name = u'admin'
    admin_user.display_name = u'Admin'
    admin_user.email_address = u'admin@somedomain.com'
    admin_user.password = u'admin'
    DBSession.add(admin_user)

    admin_group = Group()
    admin_group.group_name = u'admins'
    admin_group.display_name = u'Admins'
    admin_group.users.append(admin_user)
    DBSession.add(admin_group)

    editor_group = Group()
    editor_group.group_name = u'editors'
    editor_group.display_name = u'Editors'
    DBSession.add(editor_group)

    admin_perm = Permission()
    admin_perm.permission_name = u'admin'
    admin_perm.description = u'Grants access to the admin panel'
    admin_perm.groups.append(admin_group)
    DBSession.add(admin_perm)

    edit_perm = Permission()
    edit_perm.permission_name = u'edit'
    edit_perm.description = u'Grants access to edit site content'
    edit_perm.groups.append(admin_group)
    edit_perm.groups.append(editor_group)
    DBSession.add(edit_perm)

    category = Category()
    category.name = u'Featured'
    category.slug = u'featured'
    DBSession.add(category)

    category2 = Category()
    category2.name = u'Instructional'
    category2.slug = u'instructional'
    DBSession.add(category2)

    podcast = Podcast()
    podcast.slug = u'hello-world'
    podcast.title = u'Hello World'
    podcast.subtitle = u'My very first podcast!'
    podcast.description = u"""<p>Lorem ipsum dolor sit amet, consectetur adipisicing elit, sed do eiusmod tempor incididunt ut labore et dolore magna aliqua. Ut enim ad minim veniam, quis nostrud exercitation ullamco laboris nisi ut aliquip ex ea commodo consequat. Duis aute irure dolor in reprehenderit in voluptate velit esse cillum dolore eu fugiat nulla pariatur. Excepteur sint occaecat cupidatat non proident, sunt in culpa qui officia deserunt mollit anim id est laborum.</p>"""
    podcast.category = u'Technology'
    podcast.author = Author(admin_user.display_name, admin_user.email_address)
    podcast.explicit = None
    podcast.copyright = u'Copyright 2009 Xyz'
    podcast.itunes_url = None
    podcast.feedburner_url = None
    DBSession.add(podcast)

    comment = Comment()
    comment.subject = u'Re: New Media'
    comment.author = AuthorWithIP(name=u'John Doe', ip=2130706433)
    comment.body = u'<p>Hello to you too!</p>'
    DBSession.add(comment)

    media = Media()
    media.type = None
    media.slug = u'new-media'
    media.reviewed = True
    media.encoded = False
    media.publishable = False
    media.title = u'New Media'
    media.subtitle = None
    media.description = u"""<p>Lorem ipsum dolor sit amet, consectetur adipisicing elit, sed do eiusmod tempor incididunt ut labore et dolore magna aliqua. Ut enim ad minim veniam, quis nostrud exercitation ullamco laboris nisi ut aliquip ex ea commodo consequat. Duis aute irure dolor in reprehenderit in voluptate velit esse cillum dolore eu fugiat nulla pariatur. Excepteur sint occaecat cupidatat non proident, sunt in culpa qui officia deserunt mollit anim id est laborum.</p>"""
    media.description_plain = u"""Lorem ipsum dolor sit amet, consectetur adipisicing elit, sed do eiusmod tempor incididunt ut labore et dolore magna aliqua. Ut enim ad minim veniam, quis nostrud exercitation ullamco laboris nisi ut aliquip ex ea commodo consequat. Duis aute irure dolor in reprehenderit in voluptate velit esse cillum dolore eu fugiat nulla pariatur. Excepteur sint occaecat cupidatat non proident, sunt in culpa qui officia deserunt mollit anim id est laborum."""
    media.author = Author(admin_user.display_name, admin_user.email_address)
    media.categories.append(category)
    media.comments.append(comment)
    DBSession.add(media)

    remote_url_storage = RemoteURLStorage()
    default_engines = [
        LocalFileStorage(),
        remote_url_storage,
        YoutubeStorage(),
        VimeoStorage(),
        BlipTVStorage(),
        GoogleVideoStorage(),
    ]
    for engine in default_engines:
        DBSession.add(engine)

    default_player = HTML5PlusJWPlayer
    embed_players = [
        YoutubeFlashPlayer,
        VimeoUniversalEmbedPlayer,
        GoogleVideoFlashPlayer,
        BlipTVFlashPlayer,
    ]
    for priority, player_cls in enumerate([default_player] + embed_players):
        DBSession.execute(players.insert().values(
            name=player_cls.name,
            enabled=True,
            data=player_cls.default_data,
            priority=priority,
        ))


    import datetime
    instructional_media = [
        (u'workflow-in-mediacore',
        u'Workflow in MediaCore',
        u'<p>This sceencast explains the publish status feature in MediaCore.</p><p>Initially all videos uploaded through the front-end or admin panel are placed under &quot;awaiting review&quot; status. Once the administrator hits the &quot;review complete&quot; button, they can upload media. Videos can be added in any format, however, they can only be published if they are in a web-ready format such as FLV, M4V, MP3, or MP4. Alternatively, if they are published through Youtube or Vimeo the encoding step is skipped</p><p>Once uploaded and encoded the administrator can then publish the video.</p>',
        u'This sceencast explains the publish status feature in MediaCore.\nInitially all videos uploaded through the front-end or admin panel are placed under \"awaiting review\" status. Once the administrator hits the \"review complete\" button, they can upload media. Videos can be added in any format, however, they can only be published if they are in a web-ready format such as FLV, M4V, MP3, or MP4. Alternatively, if they are published through Youtube or Vimeo the encoding step is skipped\nOnce uploaded and encoded the administrator can then publish the video.',
        datetime.datetime(2010, 5, 13, 2, 29, 40),
        218,
        u'http://getmediacore.com/files/tutorial-workflow-in-mediacore.mp4',
        u'video',
        u'mp4',
        ),
        (u'creating-a-podcast-in-mediacore',
        u'Creating a Podcast in MediaCore',
        u'<p>This describes the process an administrator goes through in creating a podcast in MediaCore. An administrator can enter information that will automatically generate the iTunes/RSS feed information. Any episodes published to a podcast will automatically publish to iTunes/RSS.</p>',
        u'This describes the process an administrator goes through in creating a podcast in MediaCore. An administrator can enter information that will automatically generate the iTunes/RSS feed information. Any episodes published to a podcast will automatically publish to iTunes/RSS.',
        datetime.datetime(2010, 5, 13, 2, 33, 44),
        100,
        u'http://getmediacore.com/files/tutorial-create-podcast-in-mediacore.mp4',
        u'video',
        u'mp4',
        ),
        (u'adding-a-video-in-mediacore',
        u'Adding a Video in MediaCore',
        u'<p>This screencast shows how video or audio can be added in MediaCore.</p><p>MediaCore supports a wide range of formats including (but not limited to): YouTube, Vimeo, Google Video, Amazon S3, Bits on the Run, BrightCove, Kaltura, and either your own server or someone else\'s.</p><p>Videos can be uploaded in any format, but can only be published in web-ready formats such as FLV, MP3, M4V, MP4 etc.</p>',
        u'This screencast shows how video or audio can be added in MediaCore.\nMediaCore supports a wide range of formats including (but not limited to): YouTube, Vimeo, Google Video, Amazon S3, Bits on the Run, BrightCove, Kaltura, and either your own server or someone else\'s.\nVideos can be uploaded in any format, but can only be published in web-ready formats such as FLV, MP3, M4V, MP4 etc.',
        datetime.datetime(2010, 5, 13, 02, 37, 36),
        169,
        u'http://getmediacore.com/files/tutorial-add-video-in-mediacore.mp4',
        u'video',
        u'mp4',
        ),
    ]

    name = u'MediaCore Team'
    email = u'info@simplestation.com'
    for slug, title, desc, desc_plain, publish_on, duration, url, type_, container in instructional_media:
        media = Media()
        media.author = Author(name, email)
        media.description = desc
        media.description_plain = desc_plain
        media.duration = duration
        media.publish_on = publish_on
        media.slug = slug
        media.title = title
        media.type = type_

        media_file = MediaFile()
        media_file.container = container
        media_file.created_on = publish_on
        media_file.display_name = os.path.basename(url)
        media_file.duration = duration
        media_file.type = type_
        media_file.storage = remote_url_storage
        media_file.unique_id = url

        DBSession.add(media)
        DBSession.add(media_file)

        media.files.append(media_file)
        media.categories.append(category2)

        media.encoded = True
        media.reviewed = True
        media.publishable = True<|MERGE_RESOLUTION|>--- conflicted
+++ resolved
@@ -126,12 +126,10 @@
         (u'api_secret_key', random_string(20)),
         (u'api_media_max_results', u'50'),
         (u'api_tree_max_depth', u'10'),
-<<<<<<< HEAD
         (u'general_site_name', u''),
         (u'general_tag_line', u''),
+        (u'general_site_title_display_order', u'Prepend'),
         (u'sitemaps_display', u'enabled'),
-        (u'general_site_title_display_order', u'Prepend'),
-=======
         (u'appearance_logo', u'logo.png'),
         (u'appearance_background_image', u''),
         (u'appearance_background_color', u'#fff'),
@@ -153,7 +151,6 @@
             + 'please consider adding another link somewhere on your site. -->' \
             + '<p>powered by <a href="http://getmediacore.com/"' \
             + '>MediaCore Video Platform</a></p>'),
->>>>>>> ff7c3a47
     ]
 
     for key, value in settings:
