--- conflicted
+++ resolved
@@ -9,11 +9,7 @@
 
 # Module description following the guidelines at:
 # http://bayes.colorado.edu/PythonGuidelines.html#module_formatting
-<<<<<<< HEAD
-__version__ = '0.10.0'
-=======
 __version__ = '0.11dev'
->>>>>>> 9258e5af
 __status__ = 'Beta'
 __copyright__ = 'Copyright 2009-2013, MediaCore Inc., Felix Schwarz and other contributors.'
 __license__ = 'GPLv3'
