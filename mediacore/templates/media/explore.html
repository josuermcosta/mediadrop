--- conflicted
+++ resolved
@@ -102,13 +102,8 @@
 			<div class="feat-box">
 				<div class="feat-top" />
 				<div class="feat-content clearfix">
-<<<<<<< HEAD
 					${h.media_player(featured, width=410, height=230)}
-					<h3><a class="underline-hover nocolor" href="${h.url_for(controller='/media', action='view', slug=featured.slug)}">${featured.title}</a></h3>
-=======
-					${h.media_player(featured, width=410, height=230).render()}
 					<h3><a class="underline-hover" href="${h.url_for(controller='/media', action='view', slug=featured.slug)}">${featured.title}</a></h3>
->>>>>>> 07e687f4
 					<div class="feat-meta">
 						<span class="meta meta-comments" title="Comments">
 							${featured.comment_count_published}
