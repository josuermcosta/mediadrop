<!DOCTYPE html PUBLIC "-//W3C//DTD XHTML 1.0 Strict//EN"
     "http://www.w3.org/TR/xhtml1/DTD/xhtml1-strict.dtd">
<html xmlns="http://www.w3.org/1999/xhtml"
      xmlns:py="http://genshi.edgewall.org/"
      xmlns:xi="http://www.w3.org/2001/XInclude">
<xi:include href="admin/master.html" />
<xi:include href="video/_video-review-table.html" />
<xi:include href="video/_video-encode-table.html" />
<head>
	<title>Dashboard</title>
	<script type="text/javascript" src="/admin/scripts/show-more.js"></script>
	<script type="text/javascript">
		window.addEvent('domready', function(){
			reviewMore = new ShowMore({
				tableId: 'review-table',
				fetchPageUrl: '/admin/ajax_review',
				pageNum: ${review_page.page},
				lastPage: ${review_page.last_page}
			});
			encodeMore = new ShowMore({
				tableId: 'encode-table',
				fetchPageUrl: '/admin/ajax_encode',
				pageNum: ${encode_page.page},
				lastPage: ${encode_page.last_page}
			});
		});
	</script>
</head>
<body class="menu-dashboard-on">
	<div class="column66">
<<<<<<< HEAD
		<div class="box">
			<h1 class="box-head">Awaiting Review</h1>
			<table cellpadding="0" cellspacing="0">
				<thead>
					<tr>
						<th style="width:100px">Uploaded Date</th>
						<th style="width:90px">Status</th>
						<th style="width:auto">Title</th>
						<th style="width:100px">Author</th>
					</tr>
				</thead>
				<tbody>
					<tr py:if="len(media_to_review) == 0"><td colspan="4">No Videos Found</td></tr>
					<tr py:for="media_item in media_to_review">
						<td py:content="media_item.created_on.strftime('%b %d %Y')">Date Uploaded</td>
						<td><a class="review-me" href="/admin/video/${media_item.slug}/edit"><span>review me</span></a></td>
						<td><a href="/admin/video/${media_item.slug}/edit" py:content="media_item.title">Title</a></td>
						<td><a href="mailto:${media_item.author.email}" py:content="media_item.author.name">Author</a></td>
					</tr>
				</tbody>
			</table>
			<div class="box-foot center">
				show more
			</div>
		</div>
		<br /><br />
		<div class="box">
			<h1 class="box-head">Awaiting Encoding</h1>
			<table cellpadding="0" cellspacing="0">
				<thead>
					<tr>
						<th style="width:100px">Uploaded Date</th>
						<th style="width:90px">Status</th>
						<th style="width:auto">Title</th>
						<th style="width:150px">Tags</th>
					</tr>
				</thead>
				<tbody>
					<tr py:if="len(media_to_encode) == 0"><td colspan="4">No Videos Found</td></tr>
					<tr py:for="media_item in media_to_encode" py:with="tag_count = len(media_item.tags)">
						<td py:content="media_item.created_on.strftime('%b %d %Y')">Date Uploaded</td>
						<td py:choose="">
							<a class="encode-me" py:when="media_item.upload_url is None" href="/admin/video/${media_item.slug}/edit"><span>encode me</span></a>
							<a class="encode-me" py:otherwise="" href="${media_item.upload_url}"><span>encode me</span></a>
						</td>
						<td><a href="/admin/video/${media_item.slug}/edit" py:content="media_item.title">Title</a></td>
						<td py:choose="tag_count">
							<py:when test="0">None</py:when>
							<py:otherwise py:for="i, tag in enumerate(media_item.tags)">
								<a href="/video/tags/${tag.slug}" rel="tag" py:content="tag.name">Tag</a><py:if test="i+1 != tag_count">,</py:if>
							</py:otherwise>
						</td>
					</tr>
				</tbody>
			</table>
			<div class="box-foot center">
				show more
			</div>
		</div>
=======
		${review_table(review_page)}
		<br /><br />
		${encode_table(encode_page)}
>>>>>>> da432656
	</div>
	<div class="column33">
		<div class="box">
			<h1 class="box-head">Comments</h1>
			<div class="box-content">
				<p><a class="review" href="/comments.html" py:content="num_comments_to_review">&#35; comments</a> require review.</p>
				<p>There has been a total of <a class="total" href="/comments.html" py:content="num_comments_total">&#35;</a> comments on media.</p>
			</div>
		</div>
		<br /><br />
		<div class="box">
			<h1 class="box-head">Recently Published</h1>
			<table cellpadding="0" cellspacing="0">
				<tbody>
					<tr py:if="len(recent) == 0"><td colspan="2">No Media Published</td></tr>
					<tr py:for="media_item in recent" py:with="type = media_item.type == 'video' and 'video' or 'podcast'">
						<td><a href="/admin/${type}/${media_item.slug}/edit"><img alt="" src="/admin/images/icons/${type}-trans.png" /></a></td>
						<td><a href="/admin/${type}/${media_item.slug}/edit" py:content="media_item.title">Title</a></td>
					</tr>
				</tbody>
			</table>
		</div>
	</div>
</body>
</html><|MERGE_RESOLUTION|>--- conflicted
+++ resolved
@@ -4,95 +4,39 @@
       xmlns:py="http://genshi.edgewall.org/"
       xmlns:xi="http://www.w3.org/2001/XInclude">
 <xi:include href="admin/master.html" />
-<xi:include href="video/_video-review-table.html" />
-<xi:include href="video/_video-encode-table.html" />
 <head>
 	<title>Dashboard</title>
 	<script type="text/javascript" src="/admin/scripts/show-more.js"></script>
 	<script type="text/javascript">
 		window.addEvent('domready', function(){
 			reviewMore = new ShowMore({
-				tableId: 'review-table',
+				table: 'review-table',
 				fetchPageUrl: '/admin/ajax_review',
 				pageNum: ${review_page.page},
-				lastPage: ${review_page.last_page}
+				lastPage: ${review_page.last_page or 1}
 			});
 			encodeMore = new ShowMore({
-				tableId: 'encode-table',
+				table: 'encode-table',
 				fetchPageUrl: '/admin/ajax_encode',
 				pageNum: ${encode_page.page},
-				lastPage: ${encode_page.last_page}
+				lastPage: ${encode_page.last_page or 1}
 			});
 		});
 	</script>
 </head>
 <body class="menu-dashboard-on">
 	<div class="column66">
-<<<<<<< HEAD
 		<div class="box">
 			<h1 class="box-head">Awaiting Review</h1>
-			<table cellpadding="0" cellspacing="0">
-				<thead>
-					<tr>
-						<th style="width:100px">Uploaded Date</th>
-						<th style="width:90px">Status</th>
-						<th style="width:auto">Title</th>
-						<th style="width:100px">Author</th>
-					</tr>
-				</thead>
-				<tbody>
-					<tr py:if="len(media_to_review) == 0"><td colspan="4">No Videos Found</td></tr>
-					<tr py:for="media_item in media_to_review">
-						<td py:content="media_item.created_on.strftime('%b %d %Y')">Date Uploaded</td>
-						<td><a class="review-me" href="/admin/video/${media_item.slug}/edit"><span>review me</span></a></td>
-						<td><a href="/admin/video/${media_item.slug}/edit" py:content="media_item.title">Title</a></td>
-						<td><a href="mailto:${media_item.author.email}" py:content="media_item.author.name">Author</a></td>
-					</tr>
-				</tbody>
-			</table>
-			<div class="box-foot center">
-				show more
-			</div>
+			<xi:include href="video/_video-review-table.html" />
+			${review_table(review_page)}
 		</div>
 		<br /><br />
 		<div class="box">
 			<h1 class="box-head">Awaiting Encoding</h1>
-			<table cellpadding="0" cellspacing="0">
-				<thead>
-					<tr>
-						<th style="width:100px">Uploaded Date</th>
-						<th style="width:90px">Status</th>
-						<th style="width:auto">Title</th>
-						<th style="width:150px">Tags</th>
-					</tr>
-				</thead>
-				<tbody>
-					<tr py:if="len(media_to_encode) == 0"><td colspan="4">No Videos Found</td></tr>
-					<tr py:for="media_item in media_to_encode" py:with="tag_count = len(media_item.tags)">
-						<td py:content="media_item.created_on.strftime('%b %d %Y')">Date Uploaded</td>
-						<td py:choose="">
-							<a class="encode-me" py:when="media_item.upload_url is None" href="/admin/video/${media_item.slug}/edit"><span>encode me</span></a>
-							<a class="encode-me" py:otherwise="" href="${media_item.upload_url}"><span>encode me</span></a>
-						</td>
-						<td><a href="/admin/video/${media_item.slug}/edit" py:content="media_item.title">Title</a></td>
-						<td py:choose="tag_count">
-							<py:when test="0">None</py:when>
-							<py:otherwise py:for="i, tag in enumerate(media_item.tags)">
-								<a href="/video/tags/${tag.slug}" rel="tag" py:content="tag.name">Tag</a><py:if test="i+1 != tag_count">,</py:if>
-							</py:otherwise>
-						</td>
-					</tr>
-				</tbody>
-			</table>
-			<div class="box-foot center">
-				show more
-			</div>
+			<xi:include href="video/_video-encode-table.html" />
+			${encode_table(encode_page)}
 		</div>
-=======
-		${review_table(review_page)}
-		<br /><br />
-		${encode_table(encode_page)}
->>>>>>> da432656
 	</div>
 	<div class="column33">
 		<div class="box">
@@ -109,8 +53,8 @@
 				<tbody>
 					<tr py:if="len(recent) == 0"><td colspan="2">No Media Published</td></tr>
 					<tr py:for="media_item in recent" py:with="type = media_item.type == 'video' and 'video' or 'podcast'">
-						<td><a href="/admin/${type}/${media_item.slug}/edit"><img alt="" src="/admin/images/icons/${type}-trans.png" /></a></td>
-						<td><a href="/admin/${type}/${media_item.slug}/edit" py:content="media_item.title">Title</a></td>
+						<td><a href="/admin/${type}/${media_item.id}/edit"><img alt="" src="/admin/images/icons/${type}-trans.png" /></a></td>
+						<td><a href="/admin/${type}/${media_item.id}/edit" py:content="media_item.title">Title</a></td>
 					</tr>
 				</tbody>
 			</table>
