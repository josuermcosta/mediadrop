--- conflicted
+++ resolved
@@ -14,17 +14,14 @@
         # home page redirect
         map.redirect('/', '/video-flow')
 
-<<<<<<< HEAD
         # route for the concept sunday school action
         map.connect('/concept', controller='video', action='concept_preview')
         map.connect('/concept/{slug}/comment', controller='media', action='concept_comment')
         map.connect('/concept/{slug}', controller='media', action='concept_view')
 
-=======
         map.connect('/lessons', controller='media', action='lessons')
         map.connect('/lessons/{slug}', controller='media', action='lesson_view')
         map.connect('/lessons/{slug}/comment', controller='media', action='lesson_comment')
->>>>>>> 70ae278f
 
         # routes for all non-view, non-index, video actions
         map.connect('/video-{action}', controller='video', requirements=dict(action='flow|upload|upload_submit|upload_submit_async|upload_success|upload_failure'))
