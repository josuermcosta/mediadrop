--- conflicted
+++ resolved
@@ -32,13 +32,10 @@
     'feedparser >= 4.1', # needed only for rss import script
     'cElementTree >= 1, < 2',
     'gdata > 2, < 2.1',
-<<<<<<< HEAD
     'unidecode',
-=======
     'importlib',
     'decorator',
     'simplejson',
->>>>>>> d874c4fe
 ]
 
 # PIL has some weird packaging issues (because its been around forever).
